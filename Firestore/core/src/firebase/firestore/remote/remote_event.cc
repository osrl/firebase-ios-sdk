/*
 * Copyright 2019 Google
 *
 * Licensed under the Apache License, Version 2.0 (the "License");
 * you may not use this file except in compliance with the License.
 * You may obtain a copy of the License at
 *
 *      http://www.apache.org/licenses/LICENSE-2.0
 *
 * Unless required by applicable law or agreed to in writing, software
 * distributed under the License is distributed on an "AS IS" BASIS,
 * WITHOUT WARRANTIES OR CONDITIONS OF ANY KIND, either express or implied.
 * See the License for the specific language governing permissions and
 * limitations under the License.
 */

#include "Firestore/core/src/firebase/firestore/remote/remote_event.h"

#include <utility>

#include "Firestore/core/src/firebase/firestore/local/query_data.h"
#include "Firestore/core/src/firebase/firestore/model/no_document.h"

namespace firebase {
namespace firestore {
namespace remote {

using core::DocumentViewChange;
using core::Target;
using local::QueryData;
using local::QueryPurpose;
using model::DocumentKey;
using model::DocumentKeySet;
using model::MaybeDocument;
using model::NoDocument;
using model::SnapshotVersion;
using model::TargetId;
using nanopb::ByteString;

// TargetChange

bool operator==(const TargetChange& lhs, const TargetChange& rhs) {
  return lhs.resume_token() == rhs.resume_token() &&
         lhs.current() == rhs.current() &&
         lhs.added_documents() == rhs.added_documents() &&
         lhs.modified_documents() == rhs.modified_documents() &&
         lhs.removed_documents() == rhs.removed_documents();
}

// TargetState

void TargetState::UpdateResumeToken(ByteString resume_token) {
  if (!resume_token.empty()) {
    has_pending_changes_ = true;
    resume_token_ = std::move(resume_token);
  }
}

TargetChange TargetState::ToTargetChange() const {
  DocumentKeySet added_documents;
  DocumentKeySet modified_documents;
  DocumentKeySet removed_documents;

  for (const auto& entry : document_changes_) {
    const DocumentKey& document_key = entry.first;
    DocumentViewChange::Type change_type = entry.second;

    switch (change_type) {
      case DocumentViewChange::Type::Added:
        added_documents = added_documents.insert(document_key);
        break;
      case DocumentViewChange::Type::Modified:
        modified_documents = modified_documents.insert(document_key);
        break;
      case DocumentViewChange::Type::Removed:
        removed_documents = removed_documents.insert(document_key);
        break;
      default:
        HARD_FAIL("Encountered invalid change type: %s", change_type);
    }
  }

  return TargetChange{resume_token(), current(), std::move(added_documents),
                      std::move(modified_documents),
                      std::move(removed_documents)};
}

void TargetState::ClearPendingChanges() {
  has_pending_changes_ = false;
  document_changes_.clear();
}

void TargetState::RecordPendingTargetRequest() {
  ++outstanding_responses_;
}

void TargetState::RecordTargetResponse() {
  --outstanding_responses_;
}

void TargetState::MarkCurrent() {
  has_pending_changes_ = true;
  current_ = true;
}

void TargetState::AddDocumentChange(const DocumentKey& document_key,
                                    DocumentViewChange::Type type) {
  has_pending_changes_ = true;
  document_changes_[document_key] = type;
}

void TargetState::RemoveDocumentChange(const DocumentKey& document_key) {
  has_pending_changes_ = true;
  document_changes_.erase(document_key);
}

// WatchChangeAggregator

WatchChangeAggregator::WatchChangeAggregator(
    TargetMetadataProvider* target_metadata_provider)
    : target_metadata_provider_{NOT_NULL(target_metadata_provider)} {
}

void WatchChangeAggregator::HandleDocumentChange(
    const DocumentWatchChange& document_change) {
  for (TargetId target_id : document_change.updated_target_ids()) {
    const auto& new_doc = document_change.new_document();
    if (new_doc && new_doc->is_document()) {
      AddDocumentToTarget(target_id, *new_doc);
    } else if (new_doc && new_doc->is_no_document()) {
      RemoveDocumentFromTarget(target_id, document_change.document_key(),
                               document_change.new_document());
    }
  }

  for (TargetId target_id : document_change.removed_target_ids()) {
    RemoveDocumentFromTarget(target_id, document_change.document_key(),
                             document_change.new_document());
  }
}

void WatchChangeAggregator::HandleTargetChange(
    const WatchTargetChange& target_change) {
  for (TargetId target_id : GetTargetIds(target_change)) {
    TargetState& target_state = EnsureTargetState(target_id);

    switch (target_change.state()) {
      case WatchTargetChangeState::NoChange:
        if (IsActiveTarget(target_id)) {
          target_state.UpdateResumeToken(target_change.resume_token());
        }
        continue;
      case WatchTargetChangeState::Added:
        // We need to decrement the number of pending acks needed from watch for
        // this target_id.
        target_state.RecordTargetResponse();
        if (!target_state.IsPending()) {
          // We have a freshly added target, so we need to reset any state that
          // we had previously. This can happen e.g. when remove and add back a
          // target for existence filter mismatches.
          target_state.ClearPendingChanges();
        }
        target_state.UpdateResumeToken(target_change.resume_token());
        continue;
      case WatchTargetChangeState::Removed:
        // We need to keep track of removed targets so we can post-filter and
        // remove any target changes. We need to decrement the number of pending
        // acks needed from watch for this target_id.
        target_state.RecordTargetResponse();
        if (!target_state.IsPending()) {
          RemoveTarget(target_id);
        }
        HARD_ASSERT(target_change.cause().ok(),
                    "WatchChangeAggregator does not handle errored targets");
        continue;
      case WatchTargetChangeState::Current:
        if (IsActiveTarget(target_id)) {
          target_state.MarkCurrent();
          target_state.UpdateResumeToken(target_change.resume_token());
        }
        continue;
      case WatchTargetChangeState::Reset:
        if (IsActiveTarget(target_id)) {
          // Reset the target and synthesizes removes for all existing
          // documents. The backend will re-add any documents that still match
          // the target before it sends the next global snapshot.
          ResetTarget(target_id);
          target_state.UpdateResumeToken(target_change.resume_token());
        }
        continue;
    }
    HARD_FAIL("Unknown target watch change state: %s", target_change.state());
  }
}

std::vector<TargetId> WatchChangeAggregator::GetTargetIds(
    const WatchTargetChange& target_change) const {
  if (!target_change.target_ids().empty()) {
    return target_change.target_ids();
  }

  std::vector<TargetId> result;
  result.reserve(target_states_.size());
  for (const auto& entry : target_states_) {
    result.push_back(entry.first);
  }

  return result;
}

void WatchChangeAggregator::HandleExistenceFilter(
    const ExistenceFilterWatchChange& existence_filter) {
  TargetId target_id = existence_filter.target_id();
  int expected_count = existence_filter.filter().count();

  absl::optional<QueryData> query_data = QueryDataForActiveTarget(target_id);
  if (query_data) {
    const Target& target = query_data->target();
    if (target.IsDocumentQuery()) {
      if (expected_count == 0) {
        // The existence filter told us the document does not exist. We deduce
        // that this document does not exist and apply a deleted document to our
        // updates. Without applying this deleted document there might be
        // another query that will raise this document as part of a snapshot
        // until it is resolved, essentially exposing inconsistency between
        // queries.
        DocumentKey key{target.path()};
        RemoveDocumentFromTarget(
            target_id, key,
            NoDocument(key, SnapshotVersion::None(),
                       /* has_committed_mutations= */ false));
      } else {
        HARD_ASSERT(expected_count == 1,
                    "Single document existence filter with count: %s",
                    expected_count);
      }
    } else {
      int current_size = GetCurrentDocumentCountForTarget(target_id);
      if (current_size != expected_count) {
        // Existence filter mismatch: We reset the mapping and raise a new
        // snapshot with `isFromCache:true`.
        ResetTarget(target_id);
        pending_target_resets_.insert(target_id);
      }
    }
  }
}

RemoteEvent WatchChangeAggregator::CreateRemoteEvent(
    const SnapshotVersion& snapshot_version) {
  std::unordered_map<TargetId, TargetChange> target_changes;

  for (auto& entry : target_states_) {
    TargetId target_id = entry.first;
    TargetState& target_state = entry.second;

    absl::optional<QueryData> query_data = QueryDataForActiveTarget(target_id);
    if (query_data) {
      if (target_state.current() && query_data->target().IsDocumentQuery()) {
        // Document queries for document that don't exist can produce an empty
        // result set. To update our local cache, we synthesize a document
        // delete if we have not previously received the document. This resolves
<<<<<<< HEAD
        // the limbo state of the document, removing it from limboDocumentRefs.
        DocumentKey key{query_data->target().path()};
=======
        // the limbo state of the document, removing it from
        // SyncEngine::limbo_document_refs_.
        DocumentKey key{query_data->query().path()};
>>>>>>> 0eff5059
        if (pending_document_updates_.find(key) ==
                pending_document_updates_.end() &&
            !TargetContainsDocument(target_id, key)) {
          RemoveDocumentFromTarget(
              target_id, key,
              NoDocument(key, snapshot_version,
                         /* has_committed_mutations= */ false));
        }
      }

      if (target_state.HasPendingChanges()) {
        target_changes[target_id] = target_state.ToTargetChange();
        target_state.ClearPendingChanges();
      }
    }
  }

  DocumentKeySet resolved_limbo_documents;

  // We extract the set of limbo-only document updates as the GC logic
  // special-cases documents that do not appear in the query cache.
  //
  // TODO(gsoltis): Expand on this comment.
  for (const auto& entry : pending_document_target_mappings_) {
    bool is_only_limbo_target = true;

    for (TargetId target_id : entry.second) {
      absl::optional<QueryData> query_data =
          QueryDataForActiveTarget(target_id);
      if (query_data &&
          query_data->purpose() != QueryPurpose::LimboResolution) {
        is_only_limbo_target = false;
        break;
      }
    }

    if (is_only_limbo_target) {
      resolved_limbo_documents = resolved_limbo_documents.insert(entry.first);
    }
  }

  RemoteEvent remote_event{snapshot_version, std::move(target_changes),
                           std::move(pending_target_resets_),
                           std::move(pending_document_updates_),
                           std::move(resolved_limbo_documents)};

  // Re-initialize the current state to ensure that we do not modify the
  // generated `RemoteEvent`.
  pending_document_updates_.clear();
  pending_document_target_mappings_.clear();
  pending_target_resets_.clear();

  return remote_event;
}

void WatchChangeAggregator::AddDocumentToTarget(TargetId target_id,
                                                const MaybeDocument& document) {
  if (!IsActiveTarget(target_id)) {
    return;
  }

  DocumentViewChange::Type change_type =
      TargetContainsDocument(target_id, document.key())
          ? DocumentViewChange::Type::Modified
          : DocumentViewChange::Type::Added;

  TargetState& target_state = EnsureTargetState(target_id);
  target_state.AddDocumentChange(document.key(), change_type);

  pending_document_updates_[document.key()] = document;
  pending_document_target_mappings_[document.key()].insert(target_id);
}

void WatchChangeAggregator::RemoveDocumentFromTarget(
    TargetId target_id,
    const DocumentKey& key,
    const absl::optional<MaybeDocument>& updated_document) {
  if (!IsActiveTarget(target_id)) {
    return;
  }

  TargetState& target_state = EnsureTargetState(target_id);
  if (TargetContainsDocument(target_id, key)) {
    target_state.AddDocumentChange(key, DocumentViewChange::Type::Removed);
  } else {
    // The document may have entered and left the target before we raised a
    // snapshot, so we can just ignore the change.
    target_state.RemoveDocumentChange(key);
  }
  pending_document_target_mappings_[key].insert(target_id);

  if (updated_document) {
    pending_document_updates_[key] = *updated_document;
  }
}

void WatchChangeAggregator::RemoveTarget(TargetId target_id) {
  target_states_.erase(target_id);
}

int WatchChangeAggregator::GetCurrentDocumentCountForTarget(
    TargetId target_id) {
  TargetState& target_state = EnsureTargetState(target_id);
  TargetChange target_change = target_state.ToTargetChange();
  return target_metadata_provider_->GetRemoteKeysForTarget(target_id).size() +
         target_change.added_documents().size() -
         target_change.removed_documents().size();
}

void WatchChangeAggregator::RecordPendingTargetRequest(TargetId target_id) {
  // For each request we get we need to record we need a response for it.
  TargetState& target_state = EnsureTargetState(target_id);
  target_state.RecordPendingTargetRequest();
}

TargetState& WatchChangeAggregator::EnsureTargetState(TargetId target_id) {
  return target_states_[target_id];
}

bool WatchChangeAggregator::IsActiveTarget(TargetId target_id) const {
  return QueryDataForActiveTarget(target_id) != absl::nullopt;
}

absl::optional<QueryData> WatchChangeAggregator::QueryDataForActiveTarget(
    TargetId target_id) const {
  auto target_state = target_states_.find(target_id);
  return target_state != target_states_.end() &&
                 target_state->second.IsPending()
             ? absl::optional<QueryData>{}
             : target_metadata_provider_->GetQueryDataForTarget(target_id);
}

void WatchChangeAggregator::ResetTarget(TargetId target_id) {
  auto current_target_state = target_states_.find(target_id);
  HARD_ASSERT(current_target_state != target_states_.end() &&
                  !(current_target_state->second.IsPending()),
              "Should only reset active targets");

  target_states_[target_id] = {};

  // Trigger removal for any documents currently mapped to this target. These
  // removals will be part of the initial snapshot if Watch does not resend
  // these documents.
  DocumentKeySet existing_keys =
      target_metadata_provider_->GetRemoteKeysForTarget(target_id);

  for (const DocumentKey& key : existing_keys) {
    RemoveDocumentFromTarget(target_id, key, absl::nullopt);
  }
}

bool WatchChangeAggregator::TargetContainsDocument(TargetId target_id,
                                                   const DocumentKey& key) {
  const DocumentKeySet& existing_keys =
      target_metadata_provider_->GetRemoteKeysForTarget(target_id);
  return existing_keys.contains(key);
}

}  // namespace remote
}  // namespace firestore
}  // namespace firebase<|MERGE_RESOLUTION|>--- conflicted
+++ resolved
@@ -260,14 +260,9 @@
         // Document queries for document that don't exist can produce an empty
         // result set. To update our local cache, we synthesize a document
         // delete if we have not previously received the document. This resolves
-<<<<<<< HEAD
-        // the limbo state of the document, removing it from limboDocumentRefs.
-        DocumentKey key{query_data->target().path()};
-=======
         // the limbo state of the document, removing it from
         // SyncEngine::limbo_document_refs_.
-        DocumentKey key{query_data->query().path()};
->>>>>>> 0eff5059
+        DocumentKey key{query_data->target().path()};
         if (pending_document_updates_.find(key) ==
                 pending_document_updates_.end() &&
             !TargetContainsDocument(target_id, key)) {
