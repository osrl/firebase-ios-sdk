--- conflicted
+++ resolved
@@ -35,42 +35,6 @@
 using util::StringFormat;
 
 NSString* FindPathToCertificatesFile() {
-<<<<<<< HEAD
-  // Certificates file might be present in one of several bundles, based on
-  // the environment.
-  NSArray<NSBundle*>* bundles = @[
-    // First, try to load certificates bundled by gRPC-C++ if available
-    // (pod versions 0.0.6+).
-    [NSBundle bundleWithIdentifier:@"org.cocoapods.grpcpp"],
-    // Fall back to the certificates bundled with Firestore if necessary.
-    [NSBundle bundleForClass:FSTFirestoreClient.class],
-    // Finally, users manually adding resources to the project may add the
-    // certificate to the main application bundle. Note that `mainBundle` is nil
-    // for unit tests of library projects, so it cannot fully substitute for
-    // checking framework bundles.
-    [NSBundle mainBundle],
-  ];
-
-  for (NSBundle* bundle in bundles) {
-    if (!bundle) {
-      continue;
-    }
-
-    NSString* resource = @"gRPCCertificates.bundle/roots";
-    NSString* path = [bundle pathForResource:resource ofType:@"pem"];
-    if (!path) {
-      resource = @"gRPCCertificates-Firestore.bundle/roots";
-      path = [bundle pathForResource:resource ofType:@"pem"];
-    }
-
-    if (path) {
-      LOG_DEBUG("%s.pem found in bundle %s", resource,
-                [bundle bundleIdentifier]);
-      return path;
-    } else {
-      LOG_DEBUG("%s.pem not found in bundle %s", resource,
-                [bundle bundleIdentifier]);
-=======
   // Certificates file might be present in either the gRPC-C++ bundle or (for
   // some projects) in the main bundle.
   NSBundle* bundles[] = {
@@ -104,18 +68,11 @@
         LOG_DEBUG("%s.pem not found in bundle %s", resource,
                   [bundle bundleIdentifier]);
       }
->>>>>>> 6df99be0
     }
   }
   return nil;
 }
 
-<<<<<<< HEAD
-  return nil;
-}
-
-=======
->>>>>>> 6df99be0
 std::string LoadGrpcRootCertificate() {
   NSString* path = FindPathToCertificatesFile();
   HARD_ASSERT(
