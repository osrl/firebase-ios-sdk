/*
 * Copyright 2022 Google LLC
 *
 * Licensed under the Apache License, Version 2.0 (the "License");
 * you may not use this file except in compliance with the License.
 * You may obtain a copy of the License at
 *
 *      http://www.apache.org/licenses/LICENSE-2.0
 *
 * Unless required by applicable law or agreed to in writing, software
 * distributed under the License is distributed on an "AS IS" BASIS,
 * WITHOUT WARRANTIES OR CONDITIONS OF ANY KIND, either express or implied.
 * See the License for the specific language governing permissions and
 * limitations under the License.
 */

#ifndef FIRESTORE_CORE_SRC_MODEL_TARGET_INDEX_MATCHER_H_
#define FIRESTORE_CORE_SRC_MODEL_TARGET_INDEX_MATCHER_H_

#include <set>
#include <string>
#include <vector>

#include "Firestore/core/src/core/field_filter.h"
#include "Firestore/core/src/core/order_by.h"
#include "Firestore/core/src/core/target.h"
#include "Firestore/core/src/model/field_index.h"
#include "absl/types/optional.h"

namespace firebase {
namespace firestore {
namespace model {

/**
 * A light query planner for Firestore.
 *
 * This class matches a `FieldIndex` against a Firestore Query `Target`. It
 * determines whether a given index can be used to serve the specified target.
 *
 * The following table showcases some possible index configurations:
 *
 * Query                                               | Index
 * -----------------------------------------------------------------------------
 * where('a', '==', 'a').where('b', '==', 'b')         | a ASC, b DESC
 * where('a', '==', 'a').where('b', '==', 'b')         | a ASC
 * where('a', '==', 'a').where('b', '==', 'b')         | b DESC
 * where('a', '>=', 'a').orderBy('a')                  | a ASC
 * where('a', '>=', 'a').orderBy('a', 'desc')          | a DESC
 * where('a', '>=', 'a').orderBy('a').orderBy('b')     | a ASC, b ASC
 * where('a', '>=', 'a').orderBy('a').orderBy('b')     | a ASC
 * where('a', 'array-contains', 'a').orderBy('b')      | a CONTAINS, b ASCENDING
 * where('a', 'array-contains', 'a').orderBy('b')      | a CONTAINS
 */
class TargetIndexMatcher {
 public:
  explicit TargetIndexMatcher(const core::Target& target);

  inline bool HasMultipleInequality() const {
    return inequality_filters_.size() > 1U;
  }

  /**
   * Returns whether the index can be used to serve the TargetIndexMatcher's
   * target.
   *
   * An index is considered capable of serving the target when:
   * - The target uses all index segments for its filters and OrderBy clauses.
   *   The target can have additional filter and OrderBy clauses, but not
   *   fewer.
   * - If an ArrayContains/ArrayContainsAny is used, the index must also
   *   have a corresponding `kContains` segment.
   * - All directional index segments can be mapped to the target as a series of
   *   equality filters, a single inequality filter and a series of OrderBy
   *   clauses.
   * - The segments that represent the equality filters may appear out of order.
   * - The optional segment for the inequality filter must appear after all
   *   equality segments.
   * - The segments that represent that OrderBy clause of the target must appear
   *   in order after all equality and inequality segments. Single OrderBy
   *   clauses cannot be skipped, but a continuous OrderBy suffix may be
   *   omitted.
   */
  bool ServedByIndex(const model::FieldIndex& index) const;

<<<<<<< HEAD
  /**
   * Returns a full matched field index for this target. Currently multiple
   * inequality query is not supported so function returns null.
   */
  absl::optional<model::FieldIndex> BuildTargetIndex();
=======
  /** Returns a full matched field index for this target. */
  model::FieldIndex BuildTargetIndex() const;
>>>>>>> 2edb91c6

 private:
  bool HasMatchingEqualityFilter(const model::Segment& segment) const;

  bool MatchesFilter(const core::FieldFilter& filter,
                     const model::Segment& segment) const;
  bool MatchesFilter(const absl::optional<core::FieldFilter>& filter,
                     const model::Segment& segment) const;

  bool MatchesOrderBy(const core::OrderBy& order_by,
                      const model::Segment& segment) const;

  // Custom comparator for FieldFilter based on its Field property.
  struct FieldFilterComparator {
    bool operator()(const core::FieldFilter& filter1,
                    const core::FieldFilter& filter2) const {
      return filter1.field() < filter2.field();
    }
  };

  // The collection ID (or collection group) of the query target.
  std::string collection_id_;

  // The inequality filters of the target (if it exists).
  // Note: The sort on FieldFilters is not required. We are using comparator to
  // differentiate inequality Filters based on its field path only.
  std::set<core::FieldFilter, FieldFilterComparator> inequality_filters_;
  std::vector<core::FieldFilter> equality_filters_;
  std::vector<core::OrderBy> order_bys_;
};

}  // namespace model
}  // namespace firestore
}  // namespace firebase

#endif  // FIRESTORE_CORE_SRC_MODEL_TARGET_INDEX_MATCHER_H_<|MERGE_RESOLUTION|>--- conflicted
+++ resolved
@@ -82,16 +82,11 @@
    */
   bool ServedByIndex(const model::FieldIndex& index) const;
 
-<<<<<<< HEAD
   /**
    * Returns a full matched field index for this target. Currently multiple
    * inequality query is not supported so function returns null.
    */
   absl::optional<model::FieldIndex> BuildTargetIndex();
-=======
-  /** Returns a full matched field index for this target. */
-  model::FieldIndex BuildTargetIndex() const;
->>>>>>> 2edb91c6
 
  private:
   bool HasMatchingEqualityFilter(const model::Segment& segment) const;
