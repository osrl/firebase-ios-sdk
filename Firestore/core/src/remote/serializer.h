--- conflicted
+++ resolved
@@ -106,22 +106,6 @@
   pb_bytes_array_t* EncodeDatabaseName() const;
 
   /**
-<<<<<<< HEAD
-=======
-   * @brief Converts the FieldValue model passed into bytes.
-   */
-  google_firestore_v1_Value EncodeFieldValue(
-      const model::FieldValue& field_value) const;
-
-  /**
-   * @brief Converts from nanopb proto to the model FieldValue format.
-   */
-  // TODO(wuandy): all `context` here should be mutable reference instead.
-  model::FieldValue DecodeFieldValue(
-      util::ReadContext* context, const google_firestore_v1_Value& msg) const;
-
-  /**
->>>>>>> 9371d2fa
    * Encodes the given document key as a fully qualified name. This includes the
    * DatabaseId associated with this Serializer and the key path.
    */
@@ -210,16 +194,8 @@
    */
   core::Target DecodeQueryTarget(
       util::ReadContext* context,
-<<<<<<< HEAD
-      google_firestore_v1_Target_QueryTarget& proto) const;
-
-  /**
-   * Decodes the structured query. Modifies the provided proto to release
-   * ownership of any Value messages.
-   */
-=======
-      const google_firestore_v1_Target_QueryTarget& query) const;
->>>>>>> 9371d2fa
+       google_firestore_v1_Target_QueryTarget& query) const;
+
   core::Target DecodeStructuredQuery(
       util::ReadContext* context,
       pb_bytes_array_t* parent,
