# Unreleased
<<<<<<< HEAD
- [feature] Added support for having multiple inequality fields in compound queries. (#11626)
=======
- [fixed] Allow blob of data with zero length. (#11773, #12620)
- [changed] Passing a non-nil value to the `@DocumentID` property wrapper's
  setter no longer logs a warning since it discouraged valid patterns,
  e.g., updating the document ID after the document is created in Firestore. (#12756)

# 10.24.0
- [feature] Enable queries with range & inequality filters on multiple fields. (#12416)

# 10.23.0
- [feature] Enable snapshot listener option to retrieve data from local cache only. (#12370)
- [fixed] Update gRPC dependency to 1.62.* (#12098, #12021)
- [feature] Firestore's binary Swift Package Manager distribution uses
  XCFrameworks with code signatures (#12238).

# 10.22.0
- [fixed] Fix the flaky offline behaviour when using `arrayRemove` on `Map` object. (#12378)

# 10.21.0
- Add an error when trying to build Firestore's binary SPM distribution for
  visionOS (#12279). See Firestore's 10.12.0 release note for a supported
  workaround.

# 10.19.0
- [fixed] Made an optimization to the synchronization logic for resumed queries
  to only re-download locally-cached documents that are known to be out-of-sync. (#12044)

# 10.18.0
- [fixed] Fix Firestore build for visionOS on Xcode 15.1. (#12023)

# 10.17.0
- [feature] Add support for sum and average aggregate queries.
- [feature] The `FirebaseFirestore` module now contains Firebase Firestore's
  Swift-only APIs that were previously only available via the
  `FirebaseFirestoreSwift` extension SDK. See the
  `FirebaseFirestoreSwift` release note from this release for more details.

# 10.16.0
- [fixed] Fixed an issue where Firestore's binary SwiftPM distribution would
  not link properly when building a target for testing. This issue affected
  Xcode 15 Beta 5 and later (#11656).
- [fixed] Downgrade the CocoaPods grpc dependency back to 1.44.0 (from 1.50.1)
  to fix a crash on iOS 12 devices that was introduced in the Firebase Apple SDK
  10.10.0 when the grpc dependency was upgraded (#11509).

# 10.15.0
- [feature] Add the option to allow the SDK to create cache indexes automatically to
  improve query execution locally. (#11596)
>>>>>>> 020264b8

# 10.12.0
- [feature] Implemented an optimization in the local cache synchronization logic
  that reduces the number of billed document reads when documents were deleted
  on the server while the client was not actively listening to the query
  (e.g. while the client was offline). (#11457)
- [added] Developers using Firestore on **visionOS** must use a source
  Firestore distribution rather than the default binary distribution. To do
  this, quit Xcode and open the desired project from the command line
  with the `FIREBASE_SOURCE_FIRESTORE` environment variable:
  ```
  open --env FIREBASE_SOURCE_FIRESTORE /path/to/project.xcodeproj
  ```
  To go back to using the binary distribution of Firestore, quit Xcode and
  open Xcode like normal, without the environment variable. (#11492)

# 10.11.0
- [feature] Expose MultiDb API for public preview. (#10465)
- [fixed] Fixed a compilation warning related to integer casting. (#11332)
- [fixed] Allow initializing FIRLocalCacheSettings with unlimited size. (#11405)

# 10.9.0
- [feature] Add new cache config API to customize SDK cache settings.
- [feature] Add LRU garbage collector as an option to memory cache.

# 10.8.0
- [feature] Change Firestore's Swift Package Manager distribution from source
  to binary to reduce the time it takes to add the Firebase package and to
  build the Firestore SDK (#6564).
- [fixed] Fixed SSL symbol collision issue affecting SwiftPM users. (#6869)

# 10.7.0
- [feature] Add support for disjunctions in queries (`OR` queries).
- [fixed] Fixed stack overflow caused by deeply nested server timestamps.

# 10.6.0
- [fixed] Fix a potential high memory usage issue.

# 10.5.0
- [fixed] Add @discardableResult to addDocument API for easy handling unused return value. (#10640)

# 10.4.0
- [fixed] Fix an issue that stops some performance optimization being applied (#10579).

# 10.3.0
- [feature] Add MultiDb support.
- [fixed] Fix App crashed when there are nested data structures inside IN
  Filter (#10507).

# 10.2.0
- [fixed] Fix FAILED_PRECONDITION when writing to a deleted document in a
  transaction (#10431).
- [fixed] Fixed data race in credentials provider (#10393).
- [fixed] Fix Firestore failing to raise initial snapshot from empty local cache
  result (#10437).

# 10.0.0
- [feature] Added `Query.count()`, which fetches the number of documents in the
  result set without actually downloading the documents (#10246).
- [fixed] Fixed compiler warning about `@param comparator` (#10226).

# 9.6.0
- [added] Expose client side indexing feature with `FIRFirestore.setIndexConfigurationFromJSON` and
  `FIRFirestore.setIndexConfigurationFromStream` (#10090).
- [fixed] Fixed high CPU usage whenever Firestore was in use (#10168).

# 9.5.0
- [fixed] Fixed an intermittent crash if `ListenerRegistration::Remove()` was
  invoked concurrently (#10065).
- [fixed] Fixed a crash if multiple large write batches with overlapping
  documents were executed where at least one batch performed a delete operation
  (#9965).

# 9.4.0
- [fixed] Fixed a crash during app start (#9985, #10018).

# 9.2.0
- [feature] Added `TransactionOptions` to control how many times a transaction
  will retry commits before failing (#9838).

# 9.0.0
- [fixed] Fixed CMake build errors when building with Xcode 13.3.1 (#9702).
- [fixed] **Breaking change:** Fixed an issue where returning `nil` from the
  update closure when running a transaction caused a crash in Swift by removing
  the auto-generated `async throw`ing method from the `FirebaseFirestore`
  module. In order to use the `async throw`ing transaction method, add the
  `FirebaseFirestoreSwift` module dependency to your build target (#9426).

# 8.15.0
- [changed] Potentially fixed a crash during application exit caused by an
  assertion about ordering documents by missing fields (#9258).
- [changed] Add more details to the assertion failure in Query::Comparator() to
  help with future debugging (#9258).

# 8.14.0
- [fixed] Fixed compiler warnings in `local_serializer.cc` about "implicit
  conversion loses integer precision" that were introduced in 8.13.0 (#9430).

# 8.12.1
- [changed] Add more details to the assertion failure in OrderBy::Compare() to
  help with future debugging (#9258).

# 8.11.0
- [fixed] Fixed an issue that can result in incomplete Query snapshots when an
  app is backgrounded during query execution.

# 8.9.1
- [fixed] Fixed a bug in the AppCheck integration that caused the SDK to respond
  to unrelated notifications (#8895).

# 8.9.0
- [added] Added support for Firebase AppCheck.
- [fixed] Fix a crash if `[FIRTransaction getDocument]` was called after
  `[FIRFirestore terminateWithCompletion]` (#8760).
- [fixed] Fixed a performance issue due to repeated schema migrations
  at app startup (#8791).

# 8.6.0
- [changed] Internal refactor to improve serialization performance.
- [changed] `DocumentSnapshot` objects consider the document's key and data for
  equality comparison, but ignore the internal state and internal version.

# 8.4.0
- [fixed] Fixed handling of Unicode characters in log and assertion messages
  (#8372).

# 8.2.0
- [changed] Passing in an empty document ID, collection group ID, or collection
  path will now result in a more readable error (#8218).

# 7.9.0
- [feature] Added support for Firestore Bundles via
  `FIRFirestore.loadBundle`, `FIRFirestore.loadBundleStream` and
  `FIRFirestore.getQueryNamed`. Bundles contain pre-packaged data produced
  with the Server SDKs and can be used to populate Firestore's cache
  without reading documents from the backend.

# 7.7.0
- [fixed] Fixed a crash that could happen when the App is being deleted and
  there's an active listener (#6909).
- [fixed] Fixed a bug where local cache inconsistencies were unnecessarily
  being resolved (#7455).

# 7.5.0
- [changed] A write to a document that contains FieldValue transforms is no
  longer split up into two separate operations. This reduces the number of
  writes the backend performs and allows each WriteBatch to hold 500 writes
  regardless of how many FieldValue transformations are attached.
- [fixed] Fixed an issue where using `FieldValue.arrayRemove()` would only
  delete the first occurrence of an element in an array in a latency
  compensated snapshots.

# 7.3.0
- [fixed] Fixed a crash that could happen when the SDK encountered invalid
  data during garbage collection (#6721).

# 7.2.0
- [added] Made emulator connection API consistent between Auth, Database,
  Firestore, and Functions (#5916).

# 7.1.0
- [changed] Added the original query data to error messages for Queries that
  cannot be deserizialized.
- [fixed] Remove explicit MobileCoreServices library linkage from podspec
  (#6850).
- [fixed] Removed excess validation of null and NaN values in query filters.
  This more closely aligns the SDK with the Firestore backend, which has always
  accepted null and NaN for all operators, even though this isn't necessarily
  useful.

# 7.0.0
- [changed] **Breaking change:** Removed the `areTimestampsInSnapshotsEnabled`
  setting. Timestamp fields that read from a `FIRDocumentSnapshot` now always
  return `FIRTimestamp` objects. Use `FIRTimestamp.dateValue` to convert to
  `NSDate` if required.
- [fixed] Fixed a memory leak introduced in 1.18.0 that may manifest when
  serializing queries containing equality or non-equality comparisons.

# 1.19.0
- [changed] Internal improvements for future C++ and Unity support. Includes a
  breaking change for the Firestore C++ Alpha SDK, but does not affect
  Objective-C or Swift users.
- [changed] Added new internal HTTP headers to the gRPC connection.

# 1.18.0
- [feature] Added `whereField(_:notIn:)` and `whereField(_:isNotEqualTo:)` query
  operators. `whereField(_:notIn:)` finds documents where a specified field’s
  value is not in a specified array. `whereField(_:isNotEqualTo:)` finds
  documents where a specified field's value does not equal the specified value.
  Neither query operator will match documents where the specified field is not
  present.

# 1.17.1
- [fixed] Fix gRPC documentation warning surfaced in Xcode (#6340).

# 1.17.0
- [changed] Internal improvements for future C++ and Unity support.

# 1.16.4
- [changed] Rearranged public headers for future Swift Package Manager support.
  This should have no impact existing users of CocoaPods, Carthage, or zip file
  distributions.

# 1.16.3
- [changed] Internal improvements for future C++ and Unity support.

# 1.16.2
- [fixed] Fixed a configuration issue where listeners were no longer being
  called back on the main thread by default.

# 1.16.1
- [fixed] Removed a delay that may have prevented Firestore from immediately
  establishing a network connection if a connectivity change occurred while
  the app was in the background (#5783).
- [fixed] Fixed a rare crash that could happen if the garbage collection
  process for old documents in the cache happened to run during a LevelDB
  compaction (#5881).

# 1.16.0
- [fixed] Fixed an issue that may have prevented the client from connecting
  to the backend immediately after a user signed in.

# 1.15.0
- [changed] Internal improvements for future C++ and Unity support. Includes a
  breaking change for the Firestore C++ Alpha SDK, but does not affect
  Objective-C or Swift users.

# 1.14.0
- [changed] Internal improvements for future C++ and Unity support. Includes a
  breaking change for the Firestore C++ Alpha SDK, but does not affect
  Objective-C or Swift users.

# 1.13.0
- [changed] Firestore now limits the number of concurrent document lookups it
  will perform when resolving inconsistencies in the local cache
  (https://github.com/firebase/firebase-js-sdk/issues/2683).
- [changed] Upgraded gRPC-C++ to 1.28.0 (#4994).
- [fixed] Firestore will now send Auth credentials to the Firestore Emulator
  (#5072).

# 1.12.1
- [changed] Internal improvements for future C++ and Unity support.

# 1.12.0
- [changed] Internal improvements for future C++ and Unity support. Includes a
  breaking change for the Firestore C++ Alpha SDK, but does not affect
  Objective-C or Swift users.

# 1.11.2
- [fixed] Fixed the FirebaseFirestore podspec to properly declare its
  dependency on the UIKit framework on iOS and tvOS.

# 1.11.1
- [fixed] Firestore should now recover its connection to the server more
  quickly after returning from the background (#4905).

# 1.11.0
- [changed] Improved performance of queries with large result sets.

# 1.10.2
- [changed] Internal improvements.

# 1.10.1
- [changed] Internal improvements.

# 1.10.0
- [feature] Firestore previously required that every document read in a
  transaction must also be written. This requirement has been removed, and
  you can now read a document in a transaction without writing to it.
- [changed] Improved the performance of repeatedly executed queries when
  persistence is enabled. Recently executed queries should see dramatic
  improvements. This benefit is reduced if changes accumulate while the query
  is inactive. Queries that use the `limit()` API may not always benefit,
  depending on the accumulated changes.
- [changed] Changed the location of Firestore's locally stored data from the
  Documents folder to Library/Application Support, hiding it from users of apps
  that share their files with the iOS Files app. **Important**: After a user's
  data is migrated, downgrading to an older version of the SDK will cause the
  user to appear to lose data, since older versions of the SDK can't read data
  from the new location (#843).

# 1.9.0
- [feature] Added a `limit(toLast:)` query operator, which returns the last
  matching documents up to the given limit.

# 1.8.3
- [changed] Internal improvements.

# 1.8.2
- [changed] Internal improvements.

# 1.8.1
- [fixed] Firestore no longer loads its TLS certificates from a bundle, which
  fixes crashes at startup when the bundle can't be loaded. This fixes a
  specific case where the bundle couldn't be loaded due to international
  characters in the application name. If you're manually tracking dependencies,
  you can now remove `gRPCCertificates-Cpp.bundle` from your build. (#3951).

# 1.8.0
- [changed] Removed Firestore's dependency on the `Protobuf` CocoaPod. If
  you're manually tracking dependencies, you may be able to remove it from your
  build (note, however, that other Firebase components may still require it).
- [changed] Added a dependency on the `abseil` CocoaPod. If you're manually
  tracking dependencies, you need to add it to your build.

# 1.7.0
- [feature] Added `whereField(_:in:)` and `whereField(_:arrayContainsAny:)` query
  operators. `whereField(_:in:)` finds documents where a specified field’s value
  is IN a specified array. `whereField(_:arrayContainsAny:)` finds documents
  where a specified field is an array and contains ANY element of a specified
  array.
- [changed] Firestore SDK now uses Nanopb rather than the Objective-C Protobuf
  library for parsing protos. This change does not affect visible behavior of
  the SDK in any way. While we don't anticipate any issues, please [report any
  issues with network behavior or
  persistence](https://github.com/firebase/firebase-ios-sdk/issues/new) that you
  experience.

# 1.6.1
- [fixed] Fixed a race condition that could cause a segmentation fault during
  client initialization.

# 1.6.0
- [feature] Added an `addSnapshotsInSyncListener()` method to
  `FIRFirestore` that notifies you when all your snapshot listeners are
  in sync with each other.

# 1.5.1
- [fixed] Fixed a memory access error discovered using the sanitizers in Xcode
  11.

# 1.5.0
- [changed] Transactions now perform exponential backoff before retrying.
  This means transactions on highly contended documents are more likely to
  succeed.
- [feature] Added a `waitForPendingWrites()` method to `FIRFirestore` class
  which allows users to wait on a promise that resolves when all pending
  writes are acknowledged by the Firestore backend.
- [feature] Added a `terminate()` method to `FIRFirestore` which terminates
  the instance, releasing any held resources. Once it completes, you can
  optionally call `clearPersistence()` to wipe persisted Firestore data
  from disk.

# 1.4.5
- [fixed] Fixed a crash that would happen when changing networks or going from
  online to offline. (#3661).

# 1.4.4
- [changed] Internal improvements.

# 1.4.3
- [changed] Transactions are now more flexible. Some sequences of operations
  that were previously incorrectly disallowed are now allowed. For example,
  after reading a document that doesn't exist, you can now set it multiple
  times successfully in a transaction.

# 1.4.2
- [fixed] Fixed an issue where query results were temporarily missing documents
  that previously had not matched but had been updated to now match the query
  (https://github.com/firebase/firebase-android-sdk/issues/155).
- [fixed] Fixed an internal assertion that was triggered when an update
  with a `FieldValue.serverTimestamp()` and an update with a
  `FieldValue.increment()` were pending for the same document.
- [fixed] Fixed the `oldIndex` and `newIndex` values in `DocumentChange` to
  actually be `NSNotFound` when documents are added or removed, respectively
  (#3298).
- [changed] Failed transactions now return the failure from the last attempt,
  instead of `ABORTED`.

# 1.4.1
- [fixed] Fixed certificate loading for non-CocoaPods builds that may not
  include bundle identifiers in their frameworks or apps (#3184).

# 1.4.0
- [feature] Added `clearPersistence()`, which clears the persistent storage
  including pending writes and cached documents. This is intended to help
  write reliable tests (https://github.com/firebase/firebase-js-sdk/issues/449).

# 1.3.2
- [fixed] Firestore should now recover its connection to the server more
  quickly after being on a network suffering from total packet loss (#2987).
- [fixed] Changed gRPC-C++ dependency to 0.0.9 which adds support for using it
  concurrently with the Objective-C gRPC CocoaPod. This fixes certificate
  errors you might encounter when trying to use Firestore and other Google
  Cloud Objective-C APIs in the same project.

# 1.3.1
- [fixed] Disabling garbage collection now avoids even scheduling the
  collection process. This can be used to prevent crashes in the background when
  using `NSFileProtectionComplete`. Note that Firestore does not support
  operating in this mode--nearly all API calls will cause crashes while file
  protection is enabled. This change just prevents a crash when Firestore is
  idle (#2846).

# 1.3.0
- [feature] You can now query across all collections in your database with a
  given collection ID using the `Firestore.collectionGroup()` method.
- [feature] Added community support for tvOS.

# 1.2.1
- [fixed] Fixed a use-after-free bug that could be observed when using snapshot
  listeners on temporary document references (#2682).

# 1.2.0
- [feature] Added community support for macOS (#434).
- [fixed] Fixed the way gRPC certificates are loaded on macOS (#2604).

# 1.1.0
- [feature] Added `FieldValue.increment()`, which can be used in
  `updateData(_:)` and `setData(_:merge:)` to increment or decrement numeric
  field values safely without transactions.
- [changed] Improved performance when querying over documents that contain
  subcollections (#2466).
- [changed] Prepared the persistence layer to support collection group queries.
  While this feature is not yet available, all schema changes are included
  in this release.

# 1.0.2
- [changed] Internal improvements.

# 1.0.1
- [changed] Internal improvements.

# 1.0.0
- [changed] **Breaking change:** The `areTimestampsInSnapshotsEnabled` setting
  is now enabled by default. Timestamp fields that read from a
  `FIRDocumentSnapshot` will be returned as `FIRTimestamp` objects instead of
  `NSDate` objects. Update any code that expects to receive an `NSDate` object.
  See [the reference
  documentation](https://firebase.google.com/docs/reference/ios/firebasefirestore/api/reference/Classes/FIRFirestoreSettings#/c:objc(cs)FIRFirestoreSettings(py)timestampsInSnapshotsEnabled)
  for more details.
- [changed] **Breaking change:** `FIRTransaction.getDocument()` has been changed
  to return a non-nil `FIRDocumentSnapshot` with `exists` equal to `false` if
  the document does not exist (instead of returning a nil
  `FIRDocumentSnapshot`).  Code that includes `if (snapshot) { ... }` must be
  changed to `if (snapshot.exists) { ... }`.
- [fixed] Fixed a crash that could happen when the app is shut down after
  a write has been sent to the server but before it has been received on
  a listener (#2237).
- [changed] Firestore no longer bundles a copy of the gRPC certificates, now
  that the gRPC-C++ CocoaPod includes them. CocoaPods users should be updated
  automatically. Carthage users should follow the [updated
  instructions](https://github.com/firebase/firebase-ios-sdk/blob/main/Carthage.md)
  to get `gRPCCertificates.bundle` from the correct location.

# 0.16.1
- [fixed] Offline persistence now properly records schema downgrades. This is a
  forward-looking change that allows all subsequent versions to safely downgrade
  to this version. Some other versions might be safe to downgrade to, if you can
  determine there haven't been any schema migrations between them. For example,
  downgrading from v0.16.1 to v0.15.0 is safe because there have been no schema
  changes between these releases.
- [fixed] Fixed an issue where gRPC would crash if shut down multiple times
  (#2146).

# 0.16.0
- [changed] Added a garbage collection process to on-disk persistence that
  removes older documents. This is enabled by default, and the SDK will attempt
  to periodically clean up older, unused documents once the on-disk cache passes
  a threshold size (default: 100 MB). This threshold can be configured by
  setting `FIRFirestoreSettings.cacheSizeBytes`. It must be set to a minimum of
  1 MB. The garbage collection process can be disabled entirely by setting
  `FIRFirestoreSettings.cacheSizeBytes` to `kFIRFirestoreCacheSizeUnlimited`.

# 0.15.0
- [changed] Changed how the SDK handles locally-updated documents while syncing
  those updates with Cloud Firestore servers. This can lead to slight behavior
  changes and may affect the `SnapshotMetadata.hasPendingWrites` metadata flag.
- [changed] Eliminated superfluous update events for locally cached documents
  that are known to lag behind the server version. Instead, the SDK buffers
  these events until the client has caught up with the server.
- [changed] Moved from Objective-C gRPC framework to gRPC C++. If you're
  manually tracking dependencies, the `gRPC`, `gRPC-ProtoRPC`, and
  `gRPC-RxLibrary` frameworks have been replaced with `gRPC-C++`. While we
  don't anticipate any issues, please [report any issues with network
  behavior](https://github.com/firebase/firebase-ios-sdk/issues/new) you
  experience. (#1968)

# 0.14.0
- [fixed] Fixed compilation in C99 and C++11 modes without GNU extensions.

# 0.13.6
- [changed] Internal improvements.

# 0.13.5
- [changed] Some SDK errors that represent common mistakes (such as permission
  denied or a missing index) will automatically be logged as a warning in
  addition to being surfaced via the API.

# 0.13.4
- [fixed] Fixed an issue where the first `get()` call made after being offline
  could incorrectly return cached data without attempting to reach the backend.
- [changed] Changed `get()` to only make one attempt to reach the backend before
  returning cached data, potentially reducing delays while offline.
- [fixed] Fixed an issue that caused Firebase to drop empty objects from calls
  to `setData(..., merge:true)`.

# 0.13.3
- [changed] Internal improvements.

# 0.13.2
- [fixed] Fixed an issue where changes to custom authentication claims did not
  take effect until you did a full sign-out and sign-in. (#1499)
- [changed] Improved how Firestore handles idle queries to reduce the cost of
  re-listening within 30 minutes.

# 0.13.1
- [fixed] Fixed an issue where `get(source:.Cache)` could throw an
  "unrecognized selector" error if the SDK has previously cached the
  non-existence of the document (#1632).

# 0.13.0
- [feature] Added `FieldValue.arrayUnion()` and `FieldValue.arrayRemove()` to
  atomically add and remove elements from an array field in a document.
- [feature] Added `whereField(_:arrayContains:)` query filter to find
  documents where an array field contains a specific element.
- [fixed] Fixed compilation with older Xcode versions (#1517).
- [fixed] Fixed a performance issue where large write batches with hundreds of
  changes would take a long time to read and write and consume excessive memory.
  Large write batches should now see no penalty.
- [fixed] Fixed a performance issue where adding a listener for a large
  (thousands of documents) collection would take a long time in offline mode
  (#1477).
- [fixed] Fixed an issue that could cause deleted documents to momentarily
  re-appear in the results of a listener, causing a flicker (#1591).

# 0.12.6
- [fixed] Fixed an issue where queries returned fewer results than they should,
  caused by documents that were cached as deleted when they should not have
  been (#1548). Some cache data is cleared and so clients may use extra
  bandwidth the first time they launch with this version of the SDK.

# 0.12.5
- [changed] Internal improvements.

# 0.12.4
- [fixed] `setData` methods taking `mergeFields:` arguments can now delete
  fields using `FieldValue.delete()`.
- [fixed] Firestore will now recover from auth token expiration when the system
  clock is wrong.
- [fixed] Fixed compilation with older Xcode versions (#1366).

# 0.12.3
- [changed] Internal improvements.

# 0.12.2
- [fixed] Fixed an issue where `FirestoreSettings` would accept a concurrent
  dispatch queue, but this configuration would trigger an assertion failure.
  Passing a concurrent dispatch queue should now work correctly (#988).

# 0.12.1
- [changed] Internal improvements.

# 0.12.0
- [changed] Replaced the `DocumentListenOptions` object with a simple boolean.
  Instead of calling
  `addSnapshotListener(options: DocumentListenOptions.includeMetadataChanges(true))`
  call `addSnapshotListener(includeMetadataChanges:true)`.
- [changed] Replaced the `QueryListenOptions` object with simple booleans.
  Instead of calling
  `addSnapshotListener(options:
      QueryListenOptions.includeQueryMetadataChanges(true)
          .includeDocumentMetadataChanges(true))`
  call `addSnapshotListener(includeMetadataChanges:true)`.
- [changed] `QuerySnapshot.documentChanges()` is now a method which optionally
  takes `includeMetadataChanges:true`. By default even when listening to a
  query with `includeMetadataChanges:true` metadata-only document changes are
  suppressed in `documentChanges()`.
- [changed] Replaced the `SetOptions` object with a simple boolean. Instead of
  calling `setData(["a": "b"], options: SetOptions.merge())` call
  `setData(["a": "b"], merge: true)`.
- [changed] Replaced the `SnapshotOptions` object with direct use of the
  `FIRServerTimestampBehavior` on `DocumentSnapshot`. Instead of calling
  `data(SnapshotOptions.serverTimestampBehavior(.estimate))` call
  `data(serverTimestampBehavior: .estimate)`. Changed `get` similarly.
- [changed] Added ability to control whether DocumentReference.getDocument() and
  Query.getDocuments() should fetch from server only, cache only, or attempt
  server and fall back to the cache (which was the only option previously, and
  is now the default.)
- [feature] Added new `mergeFields:(NSArray<id>*)` override for `set()`
  which allows merging of a reduced subset of fields.

# 0.11.0
- [fixed] Fixed a regression in the Firebase iOS SDK release 4.11.0 that could
  cause `getDocument()` requests made while offline to be delayed by up to 10
  seconds (rather than returning from cache immediately).
- [feature] Added a new `Timestamp` class to represent timestamp fields,
  currently supporting up to microsecond precision. It can be passed to API
  methods anywhere a system Date is currently accepted. To make
  `DocumentSnapshot`s read timestamp fields back as `Timestamp`s instead of
  Dates, you can set the newly added property `areTimestampsInSnapshotsEnabled`
  in `FirestoreSettings` to `true`. Note that the current behavior
  (`DocumentSnapshot`s returning system Dates) will be removed in a future
  release. Using `Timestamp`s avoids rounding errors (system Date is stored as
  a floating-point value, so the value read back from a `DocumentSnapshot`
  might be slightly different from the value written).

# 0.10.4
- [changed] If the SDK's attempt to connect to the Cloud Firestore backend
  neither succeeds nor fails within 10 seconds, the SDK will consider itself
  "offline", causing getDocument() calls to resolve with cached results, rather
  than continuing to wait.
- [fixed] Fixed a race condition after calling `enableNetwork()` that could
  result in a "Mutation batchIDs must be acknowledged in order" assertion crash.
- [fixed] Fixed undefined symbols in the absl namespace (#898).

# 0.10.3
- [fixed] Fixed a regression in the 4.10.0 Firebase iOS SDK release that
  prevented the SDK from communicating with the backend before successfully
  authenticating via Firebase Authentication or after unauthenticating and
  re-authenticating. Reads and writes would silently be executed locally
  but not sent to the backend.

# 0.10.2
- [changed] When you delete a FirebaseApp, the associated Firestore instances
  are now also deleted (#683).
- [fixed] Fixed race conditions in streams that could be exposed by rapidly
  toggling the network from enabled to disabled and back (#772) or encountering
  a failure from the server (#835).
- [fixed] Addressed warnings shown by the latest versions of Xcode and CocoaPods.

# 0.10.1
- [fixed] Fixed a regression in Firebase iOS release 4.8.1 that could in certain
  cases result in an "OnlineState should not affect limbo documents." assertion
  crash when the client loses its network connection.
- [fixed] It's now possible to pass a nil completion block to WriteBatch.commit (#745).

# 0.10.0
- [changed] Removed the includeMetadataChanges property in FIRDocumentListenOptions
  to avoid confusion with the factory method of the same name.
- [changed] Added a commit method that takes no completion handler to FIRWriteBatch.
- [feature] Queries can now be created from an NSPredicate.
- [feature] Added SnapshotOptions API to control how DocumentSnapshots return unresolved
  server timestamps.
- [feature] Added `disableNetwork()` and `enableNetwork()` methods to
  `Firestore` class, allowing for explicit network management.
- [changed] For non-existing documents, DocumentSnapshot.data() now returns `nil`
  instead of throwing an exception. A non-nullable QueryDocumentSnapshot is
  introduced for Queries to reduce the number of nil-checks in your code.
- [changed] Snapshot listeners (with the `includeMetadataChanges` option
  enabled) now receive an event with `snapshot.metadata.isFromCache` set to
  `true` if the SDK loses its connection to the backend. A new event with
  `snapshot.metadata.isFromCache` set to false will be raised once the
  connection is restored and the query is in sync with the backend again.
- [fixed] Multiple offline mutations now properly reflected in retrieved
  documents. Previously, only the last mutation would be visible. (#643)
- [fixed] Fixed a crash in `closeWithFinaleState:` that could be triggered by
  signing out when the app didn't have a network connection.

# 0.9.4
- [changed] Firestore no longer has a direct dependency on FirebaseAuth.
- [fixed] Fixed a crash when using path names with international characters
  with persistence enabled.
- [fixed] Addressed race condition during the teardown of idle streams (#490).

# 0.9.3
- [changed] Improved performance loading documents matching a query.
- [changed] Cleanly shut down idle write streams.

# 0.9.2
- [changed] Firestore now retries requests more often before considering a client offline.
- [changed] You can now use FieldValue.delete() with SetOptions.merge().

# 0.9.1
- [fixed] Fixed validation of nested arrays to allow indirect nesting.

# 0.9.0
- [fixed] Add an NS_SWIFT_NAME for FIRSnapshotMetadata and FIRListenerRegistration.
- [fixed] Fixed retain cycle in DocumentReference.getDocument(completion:).

# 0.8.0
- Initial public release.<|MERGE_RESOLUTION|>--- conflicted
+++ resolved
@@ -1,7 +1,4 @@
 # Unreleased
-<<<<<<< HEAD
-- [feature] Added support for having multiple inequality fields in compound queries. (#11626)
-=======
 - [fixed] Allow blob of data with zero length. (#11773, #12620)
 - [changed] Passing a non-nil value to the `@DocumentID` property wrapper's
   setter no longer logs a warning since it discouraged valid patterns,
@@ -49,7 +46,6 @@
 # 10.15.0
 - [feature] Add the option to allow the SDK to create cache indexes automatically to
   improve query execution locally. (#11596)
->>>>>>> 020264b8
 
 # 10.12.0
 - [feature] Implemented an optimization in the local cache synchronization logic
