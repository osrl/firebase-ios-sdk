--- conflicted
+++ resolved
@@ -32,13 +32,9 @@
 
   s.subspec 'Core' do |ss|
     ss.ios.deployment_target = '9.0'
-<<<<<<< HEAD
     ss.osx.deployment_target = '10.12'
     ss.tvos.deployment_target = '10.0'
-    ss.ios.dependency 'FirebaseAnalytics', '7.3.0'
-=======
     ss.ios.dependency 'FirebaseAnalytics', '7.4.0'
->>>>>>> 3721a5b8
     ss.dependency 'Firebase/CoreOnly'
   end
 
