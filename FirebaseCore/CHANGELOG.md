--- conflicted
+++ resolved
@@ -1,12 +1,10 @@
-<<<<<<< HEAD
 # Unreleased
 - Fix validation issue for macOS and macCatalyst XCFrameworks related to
   framework directory structure. (#12587)
-=======
+
 # Firebase 10.23.1
 - [Swift Package Manager / CocoaPods] Fixes the macOS/Catalyst xcframework
   structure issue in Firebase Analytics blocking submission via Xcode 15.3.
->>>>>>> 888f0b60
 
 # Firebase 10.23.0
 - Fix validation issue for macOS and macCatalyst XCFrameworks. (#12505)
